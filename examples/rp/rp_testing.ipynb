--- conflicted
+++ resolved
@@ -31,31 +31,26 @@
   },
   {
    "cell_type": "code",
-   "execution_count": 2,
-<<<<<<< HEAD
-   "metadata": {
-    "collapsed": true
-   },
-=======
-   "metadata": {},
->>>>>>> 092514a8
+   "execution_count": 4,
+   "metadata": {
+    "collapsed": true
+   },
    "outputs": [],
    "source": [
     "#Project.set_dblocation(\"user:user@ds159013.mlab.com\", 59013)\n",
-    "#Project.set_dblocation(\"user:user@two.radical-project.org\", 32769)\n",
+    "Project.set_dblocation(\"user:user@two.radical-project.org\", 32769)\n",
     "MongoDBStorage._db_url\n",
     "project_name = 'rp_testing_modeller_1'"
    ]
   },
   {
    "cell_type": "code",
-   "execution_count": 3,
-   "metadata": {},
-   "outputs": [
-    {
-     "data": {
-      "text/plain": [
-<<<<<<< HEAD
+   "execution_count": 5,
+   "metadata": {},
+   "outputs": [
+    {
+     "data": {
+      "text/plain": [
        "[u'rp_testing',\n",
        " u'rp_testing_10',\n",
        " u'rp_testing_2',\n",
@@ -65,12 +60,9 @@
        " u'rp_testing_BPEV2P',\n",
        " u'rp_testing_W4KX2Y',\n",
        " u'rp_testing_modeller_1']"
-=======
-       "[u'rp_testing_3']"
->>>>>>> 092514a8
-      ]
-     },
-     "execution_count": 3,
+      ]
+     },
+     "execution_count": 5,
      "metadata": {},
      "output_type": "execute_result"
     }
@@ -81,13 +73,12 @@
   },
   {
    "cell_type": "code",
-   "execution_count": 4,
-   "metadata": {},
-   "outputs": [
-    {
-     "data": {
-      "text/plain": [
-<<<<<<< HEAD
+   "execution_count": 6,
+   "metadata": {},
+   "outputs": [
+    {
+     "data": {
+      "text/plain": [
        "[u'rp_testing',\n",
        " u'rp_testing_10',\n",
        " u'rp_testing_2',\n",
@@ -96,12 +87,9 @@
        " u'rp_testing_5',\n",
        " u'rp_testing_BPEV2P',\n",
        " u'rp_testing_W4KX2Y']"
-=======
-       "[u'rp_testing_3']"
->>>>>>> 092514a8
-      ]
-     },
-     "execution_count": 4,
+      ]
+     },
+     "execution_count": 6,
      "metadata": {},
      "output_type": "execute_result"
     }
@@ -114,7 +102,7 @@
   },
   {
    "cell_type": "code",
-   "execution_count": 5,
+   "execution_count": 7,
    "metadata": {
     "collapsed": true
    },
@@ -128,42 +116,24 @@
   },
   {
    "cell_type": "code",
-   "execution_count": 6,
-   "metadata": {},
-   "outputs": [
-    {
-     "data": {
-      "text/plain": [
-<<<<<<< HEAD
+   "execution_count": 8,
+   "metadata": {},
+   "outputs": [
+    {
+     "data": {
+      "text/plain": [
        "[(store.configurations[Configuration] : 3 object(s),\n",
-       "  44910641153314703762045404526025900084L,\n",
-       "  44910641153314703762045404526025900084L),\n",
+       "  339975304910213874249140957452898926644L,\n",
+       "  339975304910213874249140957452898926644L),\n",
        " (store.configurations[Configuration] : 3 object(s),\n",
-       "  44910641153314703762045404526025900086L,\n",
-       "  44910641153314703762045404526025900086L),\n",
+       "  339975304910213874249140957452898926646L,\n",
+       "  339975304910213874249140957452898926646L),\n",
        " (store.configurations[Configuration] : 3 object(s),\n",
-       "  44910641153314703762045404526025900088L,\n",
-       "  44910641153314703762045404526025900088L)]"
-=======
-       "[(store.configurations[Configuration] : 5 object(s),\n",
-       "  26503065712710564754844871041891696692L,\n",
-       "  26503065712710564754844871041891696692L),\n",
-       " (store.configurations[Configuration] : 5 object(s),\n",
-       "  26503065712710564754844871041891696694L,\n",
-       "  26503065712710564754844871041891696694L),\n",
-       " (store.configurations[Configuration] : 5 object(s),\n",
-       "  26503065712710564754844871041891696696L,\n",
-       "  26503065712710564754844871041891696696L),\n",
-       " (store.configurations[Configuration] : 5 object(s),\n",
-       "  26503065712710564754844871041891696698L,\n",
-       "  26503065712710564754844871041891696698L),\n",
-       " (store.configurations[Configuration] : 5 object(s),\n",
-       "  26503065712710564754844871041891696700L,\n",
-       "  26503065712710564754844871041891696700L)]"
->>>>>>> 092514a8
-      ]
-     },
-     "execution_count": 6,
+       "  339975304910213874249140957452898926648L,\n",
+       "  339975304910213874249140957452898926648L)]"
+      ]
+     },
+     "execution_count": 8,
      "metadata": {},
      "output_type": "execute_result"
     }
@@ -208,13 +178,12 @@
   },
   {
    "cell_type": "code",
-   "execution_count": 7,
-   "metadata": {},
-   "outputs": [
-    {
-     "data": {
-      "text/plain": [
-<<<<<<< HEAD
+   "execution_count": 9,
+   "metadata": {},
+   "outputs": [
+    {
+     "data": {
+      "text/plain": [
        "[u'rp_testing',\n",
        " u'rp_testing_10',\n",
        " u'rp_testing_2',\n",
@@ -224,12 +193,9 @@
        " u'rp_testing_BPEV2P',\n",
        " u'rp_testing_W4KX2Y',\n",
        " u'rp_testing_modeller_1']"
-=======
-       "[u'rp_testing_3', u'rp_testing_modeller_1']"
->>>>>>> 092514a8
-      ]
-     },
-     "execution_count": 7,
+      ]
+     },
+     "execution_count": 9,
      "metadata": {},
      "output_type": "execute_result"
     }
@@ -241,7 +207,7 @@
   },
   {
    "cell_type": "code",
-   "execution_count": 8,
+   "execution_count": 10,
    "metadata": {
     "collapsed": true
    },
@@ -258,7 +224,7 @@
   },
   {
    "cell_type": "code",
-   "execution_count": 9,
+   "execution_count": 11,
    "metadata": {
     "collapsed": true
    },
@@ -286,7 +252,7 @@
   },
   {
    "cell_type": "code",
-   "execution_count": 10,
+   "execution_count": 12,
    "metadata": {
     "collapsed": true
    },
@@ -298,20 +264,16 @@
   },
   {
    "cell_type": "code",
-   "execution_count": 11,
-   "metadata": {},
-   "outputs": [
-    {
-     "data": {
-      "text/plain": [
-<<<<<<< HEAD
-       "<adaptivemd.resource.Resource at 0x7f1edc50e890>"
-=======
-       "<adaptivemd.resource.Resource at 0x7f299d930b10>"
->>>>>>> 092514a8
-      ]
-     },
-     "execution_count": 11,
+   "execution_count": 13,
+   "metadata": {},
+   "outputs": [
+    {
+     "data": {
+      "text/plain": [
+       "<adaptivemd.resource.Resource at 0x7f5ec77874d0>"
+      ]
+     },
+     "execution_count": 13,
      "metadata": {},
      "output_type": "execute_result"
     }
@@ -326,7 +288,7 @@
   },
   {
    "cell_type": "code",
-   "execution_count": 12,
+   "execution_count": 14,
    "metadata": {
     "collapsed": true,
     "scrolled": false
@@ -339,25 +301,7 @@
   },
   {
    "cell_type": "code",
-<<<<<<< HEAD
    "execution_count": 14,
-=======
-   "execution_count": 13,
-   "metadata": {
-    "collapsed": true
-   },
-   "outputs": [],
-   "source": [
-    "mixedbag = project.new_trajectory(engine['pdb_file'], 100, engine, 3)\n",
-    "mtask = modeller.execute(list(project.trajectories), **margs)\n",
-    "mixedbag.append(mtask)\n",
-    "project.queue(mixedbag, resource_name='local.localhost')"
-   ]
-  },
-  {
-   "cell_type": "code",
-   "execution_count": 13,
->>>>>>> 092514a8
    "metadata": {},
    "outputs": [
     {
@@ -406,16 +350,16 @@
    "metadata": {},
    "outputs": [
     {
-     "ename": "TypeError",
-     "evalue": "__init__() takes at most 6 arguments (7 given)",
+     "ename": "AttributeError",
+     "evalue": "'PythonTask' object has no attribute 'pre'",
      "output_type": "error",
      "traceback": [
       "\u001b[0;31m---------------------------------------------------------------------------\u001b[0m",
-      "\u001b[0;31mTypeError\u001b[0m                                 Traceback (most recent call last)",
+      "\u001b[0;31mAttributeError\u001b[0m                            Traceback (most recent call last)",
       "\u001b[0;32m<ipython-input-16-164114c1f2d5>\u001b[0m in \u001b[0;36m<module>\u001b[0;34m()\u001b[0m\n\u001b[1;32m      1\u001b[0m \u001b[0mmixedbag\u001b[0m \u001b[0;34m=\u001b[0m \u001b[0mproject\u001b[0m\u001b[0;34m.\u001b[0m\u001b[0mnew_trajectory\u001b[0m\u001b[0;34m(\u001b[0m\u001b[0mengine\u001b[0m\u001b[0;34m[\u001b[0m\u001b[0;34m'pdb_file'\u001b[0m\u001b[0;34m]\u001b[0m\u001b[0;34m,\u001b[0m \u001b[0;36m100\u001b[0m\u001b[0;34m,\u001b[0m \u001b[0mengine\u001b[0m\u001b[0;34m,\u001b[0m \u001b[0;36m3\u001b[0m\u001b[0;34m)\u001b[0m\u001b[0;34m\u001b[0m\u001b[0m\n\u001b[1;32m      2\u001b[0m \u001b[0;31m#mixedbag=[]\u001b[0m\u001b[0;34m\u001b[0m\u001b[0;34m\u001b[0m\u001b[0m\n\u001b[0;32m----> 3\u001b[0;31m \u001b[0mmtask\u001b[0m \u001b[0;34m=\u001b[0m \u001b[0mmodeller\u001b[0m\u001b[0;34m.\u001b[0m\u001b[0mexecute\u001b[0m\u001b[0;34m(\u001b[0m\u001b[0mtrajectories\u001b[0m\u001b[0;34m,\u001b[0m \u001b[0;34m**\u001b[0m\u001b[0mmargs\u001b[0m\u001b[0;34m)\u001b[0m\u001b[0;34m\u001b[0m\u001b[0m\n\u001b[0m\u001b[1;32m      4\u001b[0m \u001b[0mmixedbag\u001b[0m\u001b[0;34m.\u001b[0m\u001b[0mappend\u001b[0m\u001b[0;34m(\u001b[0m\u001b[0mmtask\u001b[0m\u001b[0;34m)\u001b[0m\u001b[0;34m\u001b[0m\u001b[0m\n\u001b[1;32m      5\u001b[0m \u001b[0mproject\u001b[0m\u001b[0;34m.\u001b[0m\u001b[0mqueue\u001b[0m\u001b[0;34m(\u001b[0m\u001b[0mmixedbag\u001b[0m\u001b[0;34m,\u001b[0m \u001b[0mresource_name\u001b[0m\u001b[0;34m=\u001b[0m\u001b[0;34m'local.localhost'\u001b[0m\u001b[0;34m)\u001b[0m\u001b[0;34m\u001b[0m\u001b[0m\n",
       "\u001b[0;32m/home/vivek/ves/admd/local/lib/python2.7/site-packages/adaptivemd/analysis/pyemma/emma.pyc\u001b[0m in \u001b[0;36mexecute\u001b[0;34m(self, trajectories, tica_lag, tica_dim, tica_stride, msm_states, msm_lag, clust_stride)\u001b[0m\n\u001b[1;32m    141\u001b[0m         \u001b[0;31m# we call the PythonTask with self to tell him about the generator used\u001b[0m\u001b[0;34m\u001b[0m\u001b[0;34m\u001b[0m\u001b[0m\n\u001b[1;32m    142\u001b[0m         \u001b[0;31m# this will fire the then_func from the generator once finished\u001b[0m\u001b[0;34m\u001b[0m\u001b[0;34m\u001b[0m\u001b[0m\n\u001b[0;32m--> 143\u001b[0;31m         \u001b[0mt\u001b[0m \u001b[0;34m=\u001b[0m \u001b[0mPythonTask\u001b[0m\u001b[0;34m(\u001b[0m\u001b[0mself\u001b[0m\u001b[0;34m)\u001b[0m\u001b[0;34m\u001b[0m\u001b[0m\n\u001b[0m\u001b[1;32m    144\u001b[0m \u001b[0;34m\u001b[0m\u001b[0m\n\u001b[1;32m    145\u001b[0m         \u001b[0;31m# we handle the returned output ourselves -> its stored as a model\u001b[0m\u001b[0;34m\u001b[0m\u001b[0;34m\u001b[0m\u001b[0m\n",
-      "\u001b[0;32m/home/vivek/ves/admd/local/lib/python2.7/site-packages/adaptivemd/task.pyc\u001b[0m in \u001b[0;36m__init__\u001b[0;34m(self, generator, resource_name, est_exec_time, cpu_threads, gpu_contexts, mpi_rank)\u001b[0m\n\u001b[1;32m    986\u001b[0m         super(PrePostTask, self).__init__(generator, resource_name,\n\u001b[1;32m    987\u001b[0m                                           \u001b[0mest_exec_time\u001b[0m\u001b[0;34m,\u001b[0m \u001b[0mcpu_threads\u001b[0m\u001b[0;34m,\u001b[0m\u001b[0;34m\u001b[0m\u001b[0m\n\u001b[0;32m--> 988\u001b[0;31m                                           gpu_contexts, mpi_rank)\n\u001b[0m\u001b[1;32m    989\u001b[0m \u001b[0;34m\u001b[0m\u001b[0m\n\u001b[1;32m    990\u001b[0m         \u001b[0mself\u001b[0m\u001b[0;34m.\u001b[0m\u001b[0m_python_import\u001b[0m \u001b[0;34m=\u001b[0m \u001b[0mNone\u001b[0m\u001b[0;34m\u001b[0m\u001b[0m\n",
-      "\u001b[0;31mTypeError\u001b[0m: __init__() takes at most 6 arguments (7 given)"
+      "\u001b[0;32m/home/vivek/ves/admd/local/lib/python2.7/site-packages/adaptivemd/task.pyc\u001b[0m in \u001b[0;36m__init__\u001b[0;34m(self, generator, resource_name, est_exec_time, cpu_threads, gpu_contexts, mpi_rank)\u001b[0m\n\u001b[1;32m   1008\u001b[0m \u001b[0;34m\u001b[0m\u001b[0m\n\u001b[1;32m   1009\u001b[0m         \u001b[0;31m# input args -> input.json\u001b[0m\u001b[0;34m\u001b[0m\u001b[0;34m\u001b[0m\u001b[0m\n\u001b[0;32m-> 1010\u001b[0;31m         \u001b[0mself\u001b[0m\u001b[0;34m.\u001b[0m\u001b[0mpre\u001b[0m\u001b[0;34m.\u001b[0m\u001b[0mappend\u001b[0m\u001b[0;34m(\u001b[0m\u001b[0mself\u001b[0m\u001b[0;34m.\u001b[0m\u001b[0m_rpc_input_file\u001b[0m\u001b[0;34m.\u001b[0m\u001b[0mtransfer\u001b[0m\u001b[0;34m(\u001b[0m\u001b[0;34m'input.json'\u001b[0m\u001b[0;34m)\u001b[0m\u001b[0;34m)\u001b[0m\u001b[0;34m\u001b[0m\u001b[0m\n\u001b[0m\u001b[1;32m   1011\u001b[0m \u001b[0;34m\u001b[0m\u001b[0m\n\u001b[1;32m   1012\u001b[0m         \u001b[0;31m# output args -> output.json\u001b[0m\u001b[0;34m\u001b[0m\u001b[0;34m\u001b[0m\u001b[0m\n",
+      "\u001b[0;31mAttributeError\u001b[0m: 'PythonTask' object has no attribute 'pre'"
      ]
     }
    ],
@@ -555,7 +499,7 @@
   },
   {
    "cell_type": "code",
-   "execution_count": 13,
+   "execution_count": 15,
    "metadata": {
     "scrolled": false
    },
@@ -566,16 +510,16 @@
      "text": [
       "Task: TrajectoryGenerationTask(OpenMMEngine) [created]\n",
       "\n",
-      "5\n",
+      "1\n",
       "Task: TrajectoryGenerationTask(OpenMMEngine) [created]\n",
       "\n",
-      "5\n",
+      "1\n",
       "Task: TrajectoryGenerationTask(OpenMMEngine) [created]\n",
       "\n",
-      "5\n",
+      "1\n",
       "Task: TrajectoryGenerationTask(OpenMMEngine) [created]\n",
       "\n",
-      "5\n"
+      "1\n"
      ]
     }
    ],

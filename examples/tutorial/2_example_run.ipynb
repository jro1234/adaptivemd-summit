{
 "cells": [
  {
   "cell_type": "markdown",
   "metadata": {},
   "source": [
    "# AdaptiveMD\n",
    "\n",
    "## Example 2 - Running of Tasks"
   ]
  },
  {
   "cell_type": "markdown",
   "metadata": {},
   "source": [
    "### 0. Imports"
   ]
  },
  {
   "cell_type": "code",
   "execution_count": 4,
   "metadata": {
    "collapsed": true
   },
   "outputs": [],
   "source": [
    "import sys, os"
   ]
  },
  {
   "cell_type": "code",
   "execution_count": 5,
   "metadata": {
    "collapsed": false
   },
   "outputs": [],
   "source": [
    "from adaptivemd import Project, Event, FunctionalEvent, Trajectory, RestartFile"
   ]
  },
  {
   "cell_type": "markdown",
   "metadata": {},
   "source": [
    "Let's open our `test` project by its name. If you completed the previous example this should all work out of the box."
   ]
  },
  {
   "cell_type": "code",
   "execution_count": 6,
   "metadata": {
    "collapsed": false
   },
   "outputs": [],
   "source": [
    "project = Project('example-worker')"
   ]
  },
  {
   "cell_type": "markdown",
   "metadata": {},
   "source": [
    "Open all connections to the `MongoDB` and `Session` so we can get started."
   ]
  },
  {
   "cell_type": "markdown",
   "metadata": {},
   "source": [
    "Let's see where we are. These numbers will depend on whether you run this notebook for the first time or just continue again. Unless you delete your project it will accumulate models and files over time, as is our ultimate goal."
   ]
  },
  {
   "cell_type": "code",
   "execution_count": 7,
   "metadata": {
    "collapsed": false
   },
   "outputs": [
    {
     "name": "stdout",
     "output_type": "stream",
     "text": [
<<<<<<< HEAD
      "<StoredBundle with 30 file(s) @ 0x10f38b3d0>\n",
      "<ViewBundle with 14 file(s) @ 0x10f38b4d0>\n",
      "<StoredBundle with 1 file(s) @ 0x10f38b310>\n"
=======
      "<StoredBundle with 30 file(s) @ 0x11050e210>\n",
      "<ViewBundle with 14 file(s) @ 0x11050e310>\n",
      "<StoredBundle with 1 file(s) @ 0x11050e110>\n"
>>>>>>> 3a09265c
     ]
    }
   ],
   "source": [
    "print project.tasks\n",
    "\n",
    "print project.trajectories\n",
    "print project.models"
   ]
  },
  {
   "cell_type": "markdown",
   "metadata": {},
   "source": [
    "Now restore our old ways to generate tasks by loading the previously used generators."
   ]
  },
  {
   "cell_type": "code",
   "execution_count": 8,
   "metadata": {
    "collapsed": false
   },
   "outputs": [],
   "source": [
    "engine = project.generators['openmm']\n",
    "modeller = project.generators['pyemma']\n",
    "pdb_file = project.files['initial_pdb']"
   ]
  },
  {
   "cell_type": "code",
   "execution_count": null,
   "metadata": {
    "collapsed": true
   },
   "outputs": [],
   "source": [
    "engine.task_import_trajectory_folder()"
   ]
  },
  {
   "cell_type": "markdown",
   "metadata": {},
   "source": [
    "Remember that we stored some files in the database and of course you can look at them again, should that be important."
   ]
  },
  {
   "cell_type": "code",
   "execution_count": 9,
   "metadata": {
    "collapsed": false
   },
   "outputs": [
    {
     "name": "stdout",
     "output_type": "stream",
     "text": [
      "REMARK   1 CREATED WITH MDTraj 1.8.0, 2016-12-22\n",
      "CRYST1   26.063   26.063   26.063  90.00  90.00  90.00 P 1           1 \n",
      "MODEL        0\n",
      "ATOM      1  H1  ACE A   1      -1.900   1.555  26.235  1.00  0.00          H   \n",
      "ATOM      2  CH3 ACE A   1      -1.101   2.011  25.651  1.00  0.00          C   \n",
      "ATOM      3  H2  ACE A   1      -0.850   2.954  26.137  1.00  0.00          H   \n",
      "ATOM      4  H3  ACE A   1      -1.365   2.132  24.600  1.00  0.00          H   \n",
      "ATOM      5  C   ACE A   1       0.182   1.186  25.767  1.00  0.00          C   \n",
      "ATOM      6  O   ACE A   1       1.089   1.407  26.645  1.00  0.00          O   \n",
      "ATOM      7  N   ALA A   2       0.302   0.256  24.807  1.00  0.00          N   \n",
      "ATOM      8  H   ALA A   2      -0.588   0.102  24.354  1.00  0.00          H   \n",
      "ATOM      9  CA  ALA A   2       1.498  -0.651  24.567  1.00  0.00          C   \n",
      "ATOM     10  HA  ALA A   2       1.810  -0.944  25.570  1.00  0.00          H   \n",
      "ATOM     11  CB  ALA A   2       1.054  -1.959  23.852 [...]\n"
     ]
    }
   ],
   "source": [
    "print pdb_file.get_file()[:1000] + ' [...]'"
   ]
  },
  {
   "cell_type": "markdown",
   "metadata": {},
   "source": [
    "### 1. Run simulations"
   ]
  },
  {
   "cell_type": "markdown",
   "metadata": {},
   "source": [
    "Before we talk about adaptivity, let's have a look at possibilities to generate trajectories.\n",
    "\n",
    "We assume that you successfully ran a first trajectory using a worker. Next, we talk about lot's of ways to generate new trajectories."
   ]
  },
  {
   "cell_type": "markdown",
   "metadata": {},
   "source": [
    "#### Trajectories from a pdb\n",
    "\n",
    "You will do this in the beginning. Remember we already have a PDB stored from setting up the engine. if you want to start from this configuration do as before\n",
    "\n",
    "1. get the trajectory you want\n",
    "2. make a task\n",
    "3. submit the task"
   ]
  },
  {
   "cell_type": "markdown",
   "metadata": {},
   "source": [
    "##### The `Trajectory` object"
   ]
  },
  {
   "cell_type": "code",
   "execution_count": 10,
   "metadata": {
    "collapsed": false
   },
   "outputs": [],
   "source": [
    "file_name = next(project.traj_name)\n",
    "\n",
    "trajectory = Trajectory(\n",
    "    location=file_name,                          # this creates a new filename\n",
    "    frame=pdb_file,                              # initial frame is the PDB\n",
    "    length=100,                                  # length is 100 frames\n",
    "    restart=RestartFile(file_name + '.restart')  # save also the .restart file\n",
    ")"
   ]
  },
  {
   "cell_type": "markdown",
   "metadata": {},
   "source": [
    "Since this is tedious to write there is a shortcut"
   ]
  },
  {
   "cell_type": "code",
   "execution_count": 11,
   "metadata": {
    "collapsed": true
   },
   "outputs": [],
   "source": [
    "trajectory = project.new_trajectory(\n",
    "    frame=pdb_file,\n",
    "    length=100,\n",
    "    restart=True,     # if True it will create the RestartFile(`{}.restart`)\n",
    "    number=1          # if more then one you get a list of trajectories\n",
    ")"
   ]
  },
  {
   "cell_type": "markdown",
   "metadata": {},
   "source": [
    "##### The `Task` object"
   ]
  },
  {
   "cell_type": "code",
   "execution_count": 15,
   "metadata": {
    "collapsed": true
   },
   "outputs": [],
   "source": [
    "task_run = engine.task_run_trajectory(trajectory)"
   ]
  },
  {
   "cell_type": "markdown",
   "metadata": {},
   "source": [
    "This was easy, but we can do some interesting stuff. Since we know the trajectory will exist now we can also extend by some frames."
   ]
  },
  {
   "cell_type": "code",
   "execution_count": 16,
   "metadata": {
    "collapsed": false
   },
   "outputs": [],
   "source": [
    "task_extend = engine.task_extend_trajectory(trajectory, 50)"
   ]
  },
  {
   "cell_type": "markdown",
   "metadata": {},
   "source": [
    "The only problem is to make sure the tasks are run in the correct order. This would not be a problem if the worker will run tasks in the order they are place in the queue, but that defeats the purpose of parallel runs. Therefore an extended tasks knows that is depends on the existance of the source trajectory. The worker will hence only run a trajectory, once the source exists."
   ]
  },
  {
   "cell_type": "code",
   "execution_count": 17,
   "metadata": {
    "collapsed": false
   },
   "outputs": [],
   "source": [
    "project.queue(task_run, task_extend)"
   ]
  },
  {
   "cell_type": "markdown",
   "metadata": {},
   "source": [
    "#### Check the results"
   ]
  },
  {
   "cell_type": "markdown",
   "metadata": {},
   "source": [
    "For a seconds let's see if everything went fine."
   ]
  },
  {
   "cell_type": "code",
   "execution_count": 18,
   "metadata": {
    "collapsed": false
   },
   "outputs": [
    {
     "name": "stdout",
     "output_type": "stream",
     "text": [
      "/projects/example-worker/trajs/00000000.dcd 100\n",
      "/projects/example-worker/trajs/00000002.dcd 150\n",
      "/projects/example-worker/trajs/00000003.dcd 100\n",
      "/projects/example-worker/trajs/00000004.dcd 100\n",
      "/projects/example-worker/trajs/00000005.dcd 100\n",
      "/projects/example-worker/trajs/00000006.dcd 100\n",
      "/projects/example-worker/trajs/00000007.dcd 100\n",
      "/projects/example-worker/trajs/00000008.dcd 100\n",
      "/projects/example-worker/trajs/00000009.dcd 10000\n",
      "/projects/example-worker/trajs/00000011.dcd 150\n",
      "/projects/example-worker/trajs/00000012.dcd 150\n",
      "/projects/example-worker/trajs/00000013.dcd 150\n",
      "/projects/example-worker/trajs/00000014.dcd 150\n",
      "/projects/example-worker/trajs/00000015.dcd 150\n"
     ]
    }
   ],
   "source": [
    "for t in project.trajectories:\n",
    "    print t.path, t.length"
   ]
  },
  {
   "cell_type": "markdown",
   "metadata": {},
   "source": [
    "If this works, then you should see one 100 frame trajectory from the setup (first example) and a second 150 length trajectory that we just generated by running 100 frames and extending it by another 50.\n",
    "\n",
    "If not, there might be a problem or (more likely) the tasks are not finished yet. Just try the above cell again and see if it changes to the expected output."
   ]
  },
  {
   "cell_type": "markdown",
   "metadata": {},
   "source": [
    "Let's do something stupid and produce an error by using a wrong initial pdb file."
   ]
  },
  {
   "cell_type": "code",
   "execution_count": 19,
   "metadata": {
    "collapsed": false
   },
   "outputs": [],
   "source": [
    "trajectory = project.new_trajectory(engine['system_file'], 100)\n",
    "task = engine.task_run_trajectory(trajectory)\n",
    "project.queue(task)"
   ]
  },
  {
   "cell_type": "code",
   "execution_count": 45,
   "metadata": {
    "collapsed": false
   },
   "outputs": [
    {
     "name": "stdout",
     "output_type": "stream",
     "text": [
      "/projects/example-worker/trajs/00000000.dcd 100\n",
      "/projects/example-worker/trajs/00000002.dcd 150\n",
      "/projects/example-worker/trajs/00000003.dcd 100\n",
      "/projects/example-worker/trajs/00000004.dcd 100\n",
      "/projects/example-worker/trajs/00000005.dcd 100\n",
      "/projects/example-worker/trajs/00000006.dcd 100\n",
      "/projects/example-worker/trajs/00000007.dcd 100\n",
      "/projects/example-worker/trajs/00000008.dcd 100\n",
      "/projects/example-worker/trajs/00000009.dcd 10000\n",
      "/projects/example-worker/trajs/00000010.dcd 150\n",
      "/projects/example-worker/trajs/00000011.dcd 150\n",
      "/projects/example-worker/trajs/00000012.dcd 150\n",
      "/projects/example-worker/trajs/00000013.dcd 150\n",
      "/projects/example-worker/trajs/00000014.dcd 150\n",
      "/projects/example-worker/trajs/00000015.dcd 150\n",
      "/projects/example-worker/trajs/00000017.dcd 150\n",
      "/projects/example-worker/trajs/00000019.dcd 100\n",
      "/projects/example-worker/trajs/00000020.dcd 100\n",
      "/projects/example-worker/trajs/00000021.dcd 100\n",
      "/projects/example-worker/trajs/00000022.dcd 100\n",
      "/projects/example-worker/trajs/00000023.dcd 100\n",
      "/projects/example-worker/trajs/00000024.dcd 100\n"
     ]
    }
   ],
   "source": [
    "for t in project.trajectories:\n",
    "    print t.path, t.length"
   ]
  },
  {
   "cell_type": "markdown",
   "metadata": {},
   "source": [
    "Well, nothing changed obviously and we expect it to fail. So let's inspect what happened."
   ]
  },
  {
   "cell_type": "code",
   "execution_count": 21,
   "metadata": {
    "collapsed": false
   },
   "outputs": [
    {
     "data": {
      "text/plain": [
       "u'created'"
      ]
     },
     "execution_count": 21,
     "metadata": {},
     "output_type": "execute_result"
    }
   ],
   "source": [
    "task.state"
   ]
  },
  {
   "cell_type": "markdown",
   "metadata": {},
   "source": [
    "It failed, well, we kind of knew that. No suprise here, but why? Let's look at the stdout and stderr"
   ]
  },
  {
   "cell_type": "code",
   "execution_count": 22,
   "metadata": {
    "collapsed": false
   },
   "outputs": [
    {
     "name": "stdout",
     "output_type": "stream",
     "text": [
      "None\n"
     ]
    }
   ],
   "source": [
    "print task.stdout"
   ]
  },
  {
   "cell_type": "code",
   "execution_count": 23,
   "metadata": {
    "collapsed": false
   },
   "outputs": [
    {
     "name": "stdout",
     "output_type": "stream",
     "text": [
      "None\n"
     ]
    }
   ],
   "source": [
    "print task.stderr"
   ]
  },
  {
   "cell_type": "markdown",
   "metadata": {},
   "source": [
    "We see, what we expect. In `openmmrun.py` the openmm executable it could not load the pdb file. \n",
    "\n",
    "> *NOTE* If your worker dies for some reason, it will not set a STDOUT or STDERR. If you think that your task should be able to execute, then you can do `task.state = 'created'` and reset it to be accessible to workers. This is NOT recommended, just to explain how this works. Of course you need a new worker anyway."
   ]
  },
  {
   "cell_type": "markdown",
   "metadata": {},
   "source": [
    "#### What else\n",
    "\n",
    "If you have the trajectory object and want to just create the trajectory, you can also put this in the queue. A `Task` object is generated for you, BUT you will have no direct access to the task as in this example. Do whatever you need"
   ]
  },
  {
   "cell_type": "code",
   "execution_count": 24,
   "metadata": {
    "collapsed": false
   },
   "outputs": [],
   "source": [
    "project.queue(project.new_trajectory(pdb_file, 100))"
   ]
  },
  {
   "cell_type": "markdown",
   "metadata": {},
   "source": [
    "### Trajectories from other trajectories"
   ]
  },
  {
   "cell_type": "markdown",
   "metadata": {},
   "source": [
    "This will be the most common case. At least in any remote kind of adaptivity you will not start always from the same position or extend. You want to pick any exisiting frame and continue from there. So, let's do that."
   ]
  },
  {
   "cell_type": "markdown",
   "metadata": {},
   "source": [
    "First we get a trajectory. Every bundle in the project (e.g. `.trajectories`, `.models`, `.files`, `.tasks`) acts like an enhanced set. You can iterate over all entries as we did before, and you can get one element, which usually is the first stored, but not always. For now that is enough"
   ]
  },
  {
   "cell_type": "code",
   "execution_count": 25,
   "metadata": {
    "collapsed": false
   },
   "outputs": [
    {
     "name": "stdout",
     "output_type": "stream",
     "text": [
      "/projects/example-worker/trajs/00000000.dcd 100\n"
     ]
    }
   ],
   "source": [
    "trajectory = project.trajectories.one\n",
    "print trajectory.path, len(trajectory)"
   ]
  },
  {
   "cell_type": "markdown",
   "metadata": {},
   "source": [
    "Good, at least 100 frames. We pick, say, frame at index 28 (which is the 29th frame, we start counting at zero) using the way you pick an element from a python list (which is almost what a `Trajectory` represents, a list of frames)"
   ]
  },
  {
   "cell_type": "code",
   "execution_count": 26,
   "metadata": {
    "collapsed": false
   },
   "outputs": [
    {
     "name": "stdout",
     "output_type": "stream",
     "text": [
      "Frame(00000000.dcd[28])\n"
     ]
    }
   ],
   "source": [
    "frame = trajectory[28]\n",
    "print frame"
   ]
  },
  {
   "cell_type": "markdown",
   "metadata": {},
   "source": [
    "To run a trajectory just use the frame as the initial frame."
   ]
  },
  {
   "cell_type": "code",
   "execution_count": 27,
   "metadata": {
    "collapsed": false
   },
   "outputs": [],
   "source": [
    "trajectory = project.new_trajectory(frame, 100)\n",
    "task = engine.task_run_trajectory(trajectory)\n",
    "project.queue(task)"
   ]
  },
  {
   "cell_type": "markdown",
   "metadata": {},
   "source": [
    "Btw, you can wait until something happens using `project.wait_until(condition)`. This is not so useful in notebooks, but in scripts it does. `condition` here is a function that evaluates to `True` or `False`. it will be tested in regular intervals and once it is `True` the function returns."
   ]
  },
  {
   "cell_type": "code",
   "execution_count": null,
   "metadata": {
    "collapsed": false
   },
   "outputs": [],
   "source": [
    "project.wait_until(task.is_done)"
   ]
  },
  {
   "cell_type": "markdown",
   "metadata": {},
   "source": [
    "Each `Task` has a function `is_done` that you can use. It will return once a task is done. That means it either failed or succeeded or was cancelled. Basically when it is not queued anymore."
   ]
  },
  {
   "cell_type": "markdown",
   "metadata": {},
   "source": [
    "If you want to run adaptively, _all you need to do_ is to figure out where to start new simulations from and use the methods provided to run these."
   ]
  },
  {
   "cell_type": "markdown",
   "metadata": {},
   "source": [
    "### `Model` tasks"
   ]
  },
  {
   "cell_type": "markdown",
   "metadata": {},
   "source": [
    "A model generating task work similar to trajectories. You create the generator with options (so far, this will become more complex in the future) and then you create a `Task` from passing it a list of trajectories to be analyzed."
   ]
  },
  {
   "cell_type": "code",
   "execution_count": 29,
   "metadata": {
    "collapsed": false
   },
   "outputs": [],
   "source": [
    "task = modeller.task_run_msm_files(list(project.trajectories))\n",
    "project.queue(task)"
   ]
  },
  {
   "cell_type": "code",
   "execution_count": 30,
   "metadata": {
    "collapsed": false
   },
   "outputs": [
    {
     "name": "stdout",
     "output_type": "stream",
     "text": [
      "<adaptivemd.model.Model object at 0x1108caf90>\n"
     ]
    }
   ],
   "source": [
    "for m in project.models:\n",
    "    print m"
   ]
  },
  {
   "cell_type": "markdown",
   "metadata": {},
   "source": [
    "So we generated one model. The `Model` objects contain (in the base version) only a `.data` attribute which is a dictionary of information about the generated model."
   ]
  },
  {
   "cell_type": "code",
   "execution_count": 31,
   "metadata": {
    "collapsed": false
   },
   "outputs": [
    {
     "data": {
      "text/plain": [
       "['clustering', 'input', 'msm', 'tica']"
      ]
     },
     "execution_count": 31,
     "metadata": {},
     "output_type": "execute_result"
    }
   ],
   "source": [
    "model = project.models.last\n",
    "model.data.keys()"
   ]
  },
  {
   "cell_type": "code",
   "execution_count": 32,
   "metadata": {
    "collapsed": false
   },
   "outputs": [
    {
     "name": "stdout",
     "output_type": "stream",
     "text": [
      "[[ 0.88372093  0.03082308  0.          0.05469591  0.03076008]\n",
      " [ 0.06062159  0.86170213  0.02155719  0.02729711  0.02882198]\n",
      " [ 0.          0.08580974  0.82608696  0.08810329  0.        ]\n",
      " [ 0.08060759  0.02045439  0.01658508  0.88235295  0.        ]\n",
      " [ 0.0796843   0.03796276  0.          0.          0.88235293]]\n"
     ]
    }
   ],
   "source": [
    "print model.data['msm']['P']"
   ]
  },
  {
   "cell_type": "markdown",
   "metadata": {},
   "source": [
    "### Pick frames automatically"
   ]
  },
  {
   "cell_type": "markdown",
   "metadata": {},
   "source": [
    "The last thing that is implemented is a function that can utilize models to decide which frames are better to start from. The simplest one will use the counts per state, take the inverse and use this as a distribution."
   ]
  },
  {
   "cell_type": "code",
   "execution_count": 33,
   "metadata": {
    "collapsed": false
   },
   "outputs": [
    {
     "data": {
      "text/plain": [
       "[Frame(00000000.dcd[59]),\n",
       " Frame(00000000.dcd[35]),\n",
       " Frame(00000003.dcd[98]),\n",
       " Frame(00000000.dcd[55])]"
      ]
     },
     "execution_count": 33,
     "metadata": {},
     "output_type": "execute_result"
    }
   ],
   "source": [
    "project.find_ml_next_frame(4)"
   ]
  },
  {
   "cell_type": "markdown",
   "metadata": {},
   "source": [
    "So you can pick states according to the newest (last) model. (This will be moved to the Brain). And since we want trajectories with these frames as starting points there is also a function for that"
   ]
  },
  {
   "cell_type": "code",
   "execution_count": 34,
   "metadata": {
    "collapsed": false
   },
   "outputs": [
    {
     "data": {
      "text/plain": [
       "[Trajectory(Frame(00000002.dcd[134]) >> 00000021.dcd[0..100]),\n",
       " Trajectory(Frame(00000003.dcd[95]) >> 00000022.dcd[0..100]),\n",
       " Trajectory(Frame(00000000.dcd[77]) >> 00000023.dcd[0..100]),\n",
       " Trajectory(Frame(00000000.dcd[91]) >> 00000024.dcd[0..100])]"
      ]
     },
     "execution_count": 34,
     "metadata": {},
     "output_type": "execute_result"
    }
   ],
   "source": [
    "trajectories = project.new_ml_trajectory(length=100, number=4)\n",
    "trajectories"
   ]
  },
  {
   "cell_type": "markdown",
   "metadata": {},
   "source": [
    "Let's submit these before we finish this notebook with a quick discussion of workers"
   ]
  },
  {
   "cell_type": "code",
   "execution_count": 35,
   "metadata": {
    "collapsed": false
   },
   "outputs": [],
   "source": [
    "project.queue(trajectories)"
   ]
  },
  {
   "cell_type": "markdown",
   "metadata": {},
   "source": [
    "That's it."
   ]
  },
  {
   "cell_type": "markdown",
   "metadata": {},
   "source": [
    "### What about workers"
   ]
  },
  {
   "cell_type": "markdown",
   "metadata": {},
   "source": [
    "Worker are the instances that execute tasks for you. If you did not stop the worker it will still be running and you can check its state"
   ]
  },
  {
   "cell_type": "code",
   "execution_count": 36,
   "metadata": {
    "collapsed": true
   },
   "outputs": [],
   "source": [
    "from adaptivemd import DT"
   ]
  },
  {
   "cell_type": "markdown",
   "metadata": {},
   "source": [
    "DT is a little helper to convert time stamps into something readable."
   ]
  },
  {
   "cell_type": "code",
   "execution_count": 44,
   "metadata": {
    "collapsed": false
   },
   "outputs": [
    {
     "name": "stdout",
     "output_type": "stream",
     "text": [
      "[running:11:20:36] Stevie.fritz.box:/Users/jan-hendrikprinz/Studium/git/adaptivemd runs `0` tasks\n"
     ]
    }
   ],
   "source": [
    "project.trigger()\n",
    "for w in project.workers:\n",
    "    if w.state == 'running':\n",
    "        print '[%s:%s] %s:%s runs `%s` tasks' % (w.state, DT(w.seen).time, w.hostname, w.cwd, w.n_tasks)"
   ]
  },
  {
   "cell_type": "markdown",
   "metadata": {},
   "source": [
    "Okay, the worker is running, was last reporting its heartbeat at ... and has a hostname and current working directory (where it was executed from). The generators specify which tasks from some generators are executed. If it is `None` then the worker runs all tasks it finds. You can use this to run specific workers for models and some for trajectory generation."
   ]
  },
  {
   "cell_type": "markdown",
   "metadata": {},
   "source": [
    "You can also controle it remotely by sending it a command. `shutdown` will shut it down for you."
   ]
  },
  {
   "cell_type": "code",
   "execution_count": 50,
   "metadata": {
    "collapsed": true
   },
   "outputs": [],
   "source": [
    "# project.workers.last.command = 'shutdown'"
   ]
  },
  {
   "cell_type": "markdown",
   "metadata": {},
   "source": [
    "Afterwards you need to restart you worker to continue."
   ]
  },
  {
   "cell_type": "code",
   "execution_count": 46,
   "metadata": {
    "collapsed": true
   },
   "outputs": [],
   "source": [
    "project.close()"
   ]
  }
 ],
 "metadata": {
  "anaconda-cloud": {},
  "kernelspec": {
   "display_name": "Python 2",
   "language": "python",
   "name": "python2"
  },
  "language_info": {
   "codemirror_mode": {
    "name": "ipython",
    "version": 2
   },
   "file_extension": ".py",
   "mimetype": "text/x-python",
   "name": "python",
   "nbconvert_exporter": "python",
   "pygments_lexer": "ipython2",
   "version": "2.7.13"
  }
 },
 "nbformat": 4,
 "nbformat_minor": 1
}<|MERGE_RESOLUTION|>--- conflicted
+++ resolved
@@ -81,15 +81,9 @@
      "name": "stdout",
      "output_type": "stream",
      "text": [
-<<<<<<< HEAD
-      "<StoredBundle with 30 file(s) @ 0x10f38b3d0>\n",
-      "<ViewBundle with 14 file(s) @ 0x10f38b4d0>\n",
-      "<StoredBundle with 1 file(s) @ 0x10f38b310>\n"
-=======
       "<StoredBundle with 30 file(s) @ 0x11050e210>\n",
       "<ViewBundle with 14 file(s) @ 0x11050e310>\n",
       "<StoredBundle with 1 file(s) @ 0x11050e110>\n"
->>>>>>> 3a09265c
      ]
     }
    ],

--- conflicted
+++ resolved
@@ -1,8 +1,4 @@
 # adaptiveMD
-<<<<<<< HEAD
-=======
-A Python framework to run adaptive Markov state model (MSM) simulation on HPC resources
->>>>>>> 54455db3
 
 A Python framework to run adaptive MD simulations using Markov state model (MSM)
 analysis on HPC resources.
